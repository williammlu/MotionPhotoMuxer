import argparse
import logging
import shutil
import sys
<<<<<<< HEAD
from os.path import exists, basename, isdir
import glob
=======
from pathlib import Path
>>>>>>> db9dc2e8

import pyexiv2

def validate_directory(dir: Path):
    
    if not dir.exists():
        logging.error("Path doesn't exist: {}".format(dir))
        exit(1)
    if not dir.is_dir():
        logging.error("Path is not a directory: {}".format(dir))
        exit(1)

def validate_media(photo_path: Path, video_path: Path):
    """
    Checks if the files provided are valid inputs. Currently the only supported inputs are MP4/MOV and JPEG filetypes.
    Currently it only checks file extensions instead of actually checking file formats via file signature bytes.
    :param photo_path: path to the photo file
    :param video_path: path to the video file
    :return: True if photo and video files are valid, else False
    """
    if not photo_path.exists():
        logging.error("Photo does not exist: {}".format(photo_path))
        return False
    if not video_path.exists():
        logging.error("Video does not exist: {}".format(video_path))
        return False
    if not photo_path.suffix.lower() in ['.jpg', '.jpeg']:
        logging.error("Photo isn't a JPEG: {}".format(photo_path))
        return False
    if not video_path.suffix.lower() in ['.mov', '.mp4']:
        logging.error("Video isn't a MOV or MP4: {}".format(photo_path))
        return False
    return True

def merge_files(photo_path: Path, video_path: Path, output_path: Path) -> Path:
    """Merges the photo and video file together by concatenating the video at the end of the photo. Writes the output to
    a temporary folder.
    :param photo_path: Path to the photo
    :param video_path: Path to the video
    :return: File name of the merged output file
    """
    logging.info("Merging {} and {}.".format(photo_path, video_path))
    out_path = output_path / photo_path.name
    out_path.parent.mkdir(parents=True, exist_ok=True)
    with open(out_path, "wb") as outfile, open(photo_path, "rb") as photo, open(video_path, "rb") as video:
        outfile.write(photo.read())
        outfile.write(video.read())
    logging.info("Merged photo and video.")
    return out_path


def add_xmp_metadata(merged_file: Path, offset: int):
    """Adds XMP metadata to the merged image indicating the byte offset in the file where the video begins.
    :param merged_file: The path to the file that has the photo and video merged together.
    :param offset: The number of bytes from EOF to the beginning of the video.
    :return: None
    """
    metadata = pyexiv2.ImageMetadata(str(merged_file.resolve()))
    logging.info("Reading existing metadata from file.")
    metadata.read()
    logging.info("Found XMP keys: " + str(metadata.xmp_keys))
    if len(metadata.xmp_keys) > 0:
        logging.warning("Found existing XMP keys. They *may* be affected after this process.")

    # (py)exiv2 raises an exception here on basically all my 'test' iPhone 13 photos -- I'm not sure why,
    # but it seems safe to ignore so far. It's logged anyways just in case.
    try:
        pyexiv2.xmp.register_namespace('http://ns.google.com/photos/1.0/camera/', 'GCamera')
    except KeyError:
        logging.warning("exiv2 detected that the GCamera namespace already exists.".format(merged_file))
    metadata['Xmp.GCamera.MicroVideo'] = pyexiv2.XmpTag('Xmp.GCamera.MicroVideo', 1)
    metadata['Xmp.GCamera.MicroVideoVersion'] = pyexiv2.XmpTag('Xmp.GCamera.MicroVideoVersion', 1)
    metadata['Xmp.GCamera.MicroVideoOffset'] = pyexiv2.XmpTag('Xmp.GCamera.MicroVideoOffset', offset)
    metadata['Xmp.GCamera.MicroVideoPresentationTimestampUs'] = pyexiv2.XmpTag(
        'Xmp.GCamera.MicroVideoPresentationTimestampUs',
        1500000)  # in Apple Live Photos, the chosen photo is 1.5s after the start of the video, so 1500000 microseconds
    metadata.write()


def convert(photo_path: Path, video_path: Path, output_path: Path):
    """
    Performs the conversion process to mux the files together into a Google Motion Photo.
    :param photo_path: path to the photo to merge
    :param video_path: path to the video to merge
    :return: True if conversion was successful, else False
    """
    merged = merge_files(photo_path, video_path, output_path)
    photo_filesize = photo_path.stat().st_size
    merged_filesize = merged.stat().st_size

    # The 'offset' field in the XMP metadata should be the offset (in bytes) from the end of the file to the part
    # where the video portion of the merged file begins. In other words, merged size - photo_only_size = offset.
    offset = merged_filesize - photo_filesize
    add_xmp_metadata(merged, offset)

<<<<<<< HEAD
def matching_video(photo_path):
    base = os.path.splitext(photo_path)[0]
    logging.info("Looking for videos named: {}".format(base))
    files = set(glob.glob(base + ".*"))
    for ext in (".mov", ".mp4", ".MOV", ".MP4"):
        if base + ext in files:
            return base + ext
    else:
        return ""
=======
def matching_video(photo_path: Path) -> Path:
    base = photo_path.stem
    logging.info(f"Looking for videos named: {base}")
    video_extensions = ['.mov', '.mp4', '.MOV', '.MP4']
    for ext in video_extensions:
        video_path = photo_path.with_suffix(ext)
        if video_path.exists():
            return video_path
    return Path("")
>>>>>>> db9dc2e8


def process_directory(file_dir: Path, recurse: bool):
    """
    Loops through files in the specified directory and generates a list of (photo, video) path tuples that can
    be converted
    :TODO: Implement recursive scan
    :param file_dir: directory to look for photos/videos to convert
    :param recurse: if true, subdirectories will recursively be processes
    :return: a list of tuples containing matched photo/video pairs.
    """
    logging.info("Processing dir: {}".format(file_dir))
    if recurse:
        logging.error("Recursive traversal is not implemented yet.")
        exit(1)

    file_pairs = []
    for file in file_dir.iterdir():
        if file.is_file() and file.suffix.lower() in ['.jpg', '.jpeg'] and matching_video(file) != Path(""):
            file_pairs.append((file, matching_video(file)))

    logging.info("Found {} pairs.".format(len(file_pairs)))
    logging.info("subset of found image/video pairs: {}".format(str(file_pairs[0:9])))
    return file_pairs


def main(args):
    logging_level = logging.INFO if args.verbose else logging.ERROR
    logging.basicConfig(level=logging_level, stream=sys.stdout)
    logging.info("Enabled verbose logging")

    outdir = args.output if args.output is not None else Path("output")

    if args.dir is not None:
        validate_directory(args.dir)
        pairs = process_directory(args.dir, args.recurse)
        procesed_files = set()
        for pair in pairs:
            if validate_media(pair[0], pair[1]):
                convert(pair[0], pair[1], outdir)
                procesed_files.add(pair[0])
                procesed_files.add(pair[1])

        if args.copyall:
            # Copy the remaining files to outdir
            all_files = set(file for file in args.dir.iterdir())
            remaining_files = all_files - procesed_files

            logging.info("Found {} remaining files that will copied.".format(len(remaining_files)))

            if len(remaining_files) > 0:
                # Ensure the destination directory exists
                outdir.mkdir(parents=True, exist_ok=True)
                
                for file in remaining_files:
                    file_name = file.name
                    destination_path = outdir / file_name
                    shutil.copy2(file, destination_path)
    else:
        if args.photo is None and args.video is None:
            logging.error("Either --dir or --photo and --video are required.")
            exit(1)

        if bool(args.photo) ^ bool(args.video):
            logging.error("Both --photo and --video must be provided.")
            exit(1)

        if validate_media(args.photo, args.video):
            convert(args.photo, args.video, outdir)


if __name__ == '__main__':
    parser = argparse.ArgumentParser(
        description='Merges a photo and video into a Microvideo-formatted Google Motion Photo')
    parser.add_argument('--verbose', help='Show logging messages.', action='store_true')
    parser.add_argument('--dir', type=Path, help='Process a directory for photos/videos. Takes precedence over '
                                                '--photo/--video')
    parser.add_argument('--recurse', help='Recursively process a directory. Only applies if --dir is also provided',
                        action='store_true')
    parser.add_argument('--photo', type=Path, help='Path to the JPEG photo to add.')
    parser.add_argument('--video', type=Path, help='Path to the MOV video to add.')
    parser.add_argument('--output', type=Path, help='Path to where files should be written out to.')
    parser.add_argument('--copyall', help='Copy unpaired files to directory.', action='store_true')

    main(parser.parse_args())<|MERGE_RESOLUTION|>--- conflicted
+++ resolved
@@ -2,12 +2,8 @@
 import logging
 import shutil
 import sys
-<<<<<<< HEAD
-from os.path import exists, basename, isdir
+from pathlib import Path
 import glob
-=======
-from pathlib import Path
->>>>>>> db9dc2e8
 
 import pyexiv2
 
@@ -103,28 +99,17 @@
     offset = merged_filesize - photo_filesize
     add_xmp_metadata(merged, offset)
 
-<<<<<<< HEAD
-def matching_video(photo_path):
-    base = os.path.splitext(photo_path)[0]
+def matching_video(photo_path: Path) -> Path:
+    base = str(photo_path.with_suffix(""))
     logging.info("Looking for videos named: {}".format(base))
     files = set(glob.glob(base + ".*"))
+    print
     for ext in (".mov", ".mp4", ".MOV", ".MP4"):
+        print("DEBUG: " + base + ext)
         if base + ext in files:
-            return base + ext
+            return Path(base + ext)
     else:
-        return ""
-=======
-def matching_video(photo_path: Path) -> Path:
-    base = photo_path.stem
-    logging.info(f"Looking for videos named: {base}")
-    video_extensions = ['.mov', '.mp4', '.MOV', '.MP4']
-    for ext in video_extensions:
-        video_path = photo_path.with_suffix(ext)
-        if video_path.exists():
-            return video_path
-    return Path("")
->>>>>>> db9dc2e8
-
+        return Path("")
 
 def process_directory(file_dir: Path, recurse: bool):
     """
